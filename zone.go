--- conflicted
+++ resolved
@@ -23,7 +23,7 @@
 	Expired      bool   `json:"expired,omitempty"`
 }
 
-<<<<<<< HEAD
+// ZoneRecord wraps Zone's "records" attribute
 type ZoneRecord struct {
 	Domain   string   `json:"Domain,omitempty"`
 	Id       string   `json:"id,omitempty"`
@@ -34,9 +34,7 @@
 	Type     string   `json:"type,omitempty"`
 }
 
-=======
 // Zone wraps an NS1 /zone resource
->>>>>>> fc82e43d
 type Zone struct {
 	Id            string            `json:"id,omitempty"`
 	Ttl           int               `json:"ttl,omitempty"`
